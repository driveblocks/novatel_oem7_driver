--- conflicted
+++ resolved
@@ -1,18 +1,14 @@
 ^^^^^^^^^^^^^^^^^^^^^^^^^^^^^^^^^^^^^^^^^
 Changelog for package novatel_oem7_driver
 ^^^^^^^^^^^^^^^^^^^^^^^^^^^^^^^^^^^^^^^^^
-<<<<<<< HEAD
+
 4.0.0 (2022-03-04)
 ------------------
 * Adding new messages
 
 * Support BESTGNSSPOS log topic publish
 
-
 3.0.0 (2022-02-23)
-=======
-3.0.1 (2021-11-04)
->>>>>>> d2d68de9
 ------------------
 * Adding new messages
 
